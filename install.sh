--- conflicted
+++ resolved
@@ -358,21 +358,7 @@
 fi
 
 ####################################################################################################
-<<<<<<< HEAD
-
-# DATABASE STUFF
-
-# This portion of the script focuses on setting up and securing the MariaDB (or MySQL) database for
-# Hush Line. It involves creating a database and a user with the necessary permissions if they don't
-# already exist. The script also ensures SSL is enabled for database connections by placing SSL
-# certificates in the correct directory and updating the database configuration to use them. For
-# environments where MariaDB or MySQL is not yet secured, it runs the mysql_secure_installation
-# script. Additionally, the script checks if the MariaDB/MySQL service is active and starts it if
-# needed, ensuring the database is ready for Hush Line's data storage needs.
-
-=======
 # SQLite DB SETUP
->>>>>>> 314a7909
 ####################################################################################################
 
 # SQLite database directory and file path
