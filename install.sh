#!/bin/bash
set -euo pipefail

#Run as root
if [[ $EUID -ne 0 ]]; then
  echo "Script needs to run as root. Elevating permissions now."
  exec sudo /bin/bash "$0" "$@"
fi

# Welcome message and ASCII art
cat <<"EOF"
 _   _           _       _     _            
| | | |_   _ ___| |__   | |   (_)_ __   ___ 
| |_| | | | / __| '_ \  | |   | | '_ \ / _ \
|  _  | |_| \__ \ | | | | |___| | | | |  __/
|_| |_|\__,_|___/_| |_| |_____|_|_| |_|\___|

🤫 Hush Line is the first free and open-source anonymous-tip-line-as-a-service for organizations and individuals.
https://hushline.app

A free tool by Science & Design - https://scidsg.org

EOF
sleep 3

# Function to display error message and exit
error_exit() {
    echo "An error occurred during installation. Please check the output above for more details."
    exit 1
}

# Trap any errors and call the error_exit function
trap error_exit ERR

# Update packages and install whiptail
export DEBIAN_FRONTEND=noninteractive
apt update && apt -y dist-upgrade 
apt install whiptail -y

export FLASK_APP=hushline:create_app

# Collect variables using whiptail
DB_NAME=$(whiptail --inputbox "Enter the database name" 8 39 "hushlinedb" --title "Database Name" 3>&1 1>&2 2>&3)
DB_USER=$(whiptail --inputbox "Enter the database username" 8 39 "hushlineuser" --title "Database Username" 3>&1 1>&2 2>&3)
DB_PASS=$(whiptail --passwordbox "Enter the database password" 8 39 "dbpassword" --title "Database Password" 3>&1 1>&2 2>&3)

# Install Python, pip, Git, Nginx, and MariaDB
sudo apt install python3 python3-pip git nginx default-mysql-server python3-venv gnupg tor certbot python3-certbot-nginx libnginx-mod-http-geoip ufw fail2ban redis redis-server -y

############################
# Server, Nginx, HTTPS setup
############################

DOMAIN=$(whiptail --inputbox "Enter your domain name:" 8 60 "beta.hushline.app" 3>&1 1>&2 2>&3)
EMAIL=$(whiptail --inputbox "Enter your email:" 8 60 "hushline@scidsg.org" 3>&1 1>&2 2>&3)
GIT=$(whiptail --inputbox "Enter your git repo's URL:" 8 60 "https://github.com/scidsg/hushline" 3>&1 1>&2 2>&3)

# Check for valid domain name format
until [[ $DOMAIN =~ ^[a-zA-Z0-9][a-zA-Z0-9\.-]*\.[a-zA-Z]{2,}$ ]]; do
    DOMAIN=$(whiptail --inputbox "Invalid domain name format. Please enter a valid domain name:" 8 60 3>&1 1>&2 2>&3)
done
export DOMAIN
export EMAIL
export GIT

# Debug: Print the value of the DOMAIN variable
echo "Domain: $DOMAIN"

# Create Tor configuration file
tee /etc/tor/torrc << EOL
RunAsDaemon 1
HiddenServiceDir /var/lib/tor/$DOMAIN/
HiddenServicePort 80 unix:/var/www/html/$DOMAIN/hushline-hosted.sock
EOL

# Restart Tor service
systemctl restart tor.service
sleep 10

# Get the Onion address
ONION_ADDRESS=$(cat /var/lib/tor/"$DOMAIN"/hostname)
SAUTEED_ONION_ADDRESS=$(echo "$ONION_ADDRESS" | tr -d '.')

# Configure Nginx
cat > /etc/nginx/sites-available/"$DOMAIN".nginx << EOL
server {
        root /var/www/html/$DOMAIN;
        server_name $DOMAIN;
        location / {
            proxy_pass http://unix:/var/www/html/$DOMAIN/hushline-hosted.sock;
            proxy_set_header Host \$host;
            proxy_set_header X-Real-IP \$remote_addr;
            proxy_set_header X-Forwarded-For \$proxy_add_x_forwarded_for;
            proxy_set_header X-Forwarded-Proto \$scheme;
            proxy_connect_timeout 300s;
            proxy_send_timeout 300s;
            proxy_read_timeout 300s;
        }

        location = /.well-known/security.txt {
            alias /var/www/html/$DOMAIN/.well-known/security.txt;
        }
                
        add_header Strict-Transport-Security "max-age=63072000; includeSubdomains";
        add_header X-Frame-Options DENY;
        add_header X-Content-Type-Options nosniff;
        add_header Onion-Location http://$ONION_ADDRESS\$request_uri;
        add_header Content-Security-Policy "default-src 'self'; script-src 'self' https://unpkg.com; img-src 'self' data: https:; style-src 'self'; frame-ancestors 'none'; connect-src 'self';";
        add_header Permissions-Policy "geolocation=(), midi=(), notifications=(), push=(), sync-xhr=(), microphone=(), camera=(), magnetometer=(), gyroscope=(), speaker=(), vibrate=(), fullscreen=(), payment=(), interest-cohort=()";
        add_header Referrer-Policy "no-referrer";
        add_header X-XSS-Protection "1; mode=block";
}
server {
        server_name $ONION_ADDRESS;
        access_log /var/log/nginx/hs-my-website.log;
        index index.html;
        root /var/www/html/$DOMAIN;
                
        add_header X-Frame-Options DENY;
        add_header X-Content-Type-Options nosniff;
        add_header Content-Security-Policy "default-src 'self'; script-src 'self' https://unpkg.com; img-src 'self' data: https:; style-src 'self'; frame-ancestors 'none'; connect-src 'self';";
        add_header Permissions-Policy "geolocation=(), midi=(), notifications=(), push=(), sync-xhr=(), microphone=(), camera=(), magnetometer=(), gyroscope=(), speaker=(), vibrate=(), fullscreen=(), payment=(), interest-cohort=()";
        add_header Referrer-Policy "no-referrer";
        add_header X-XSS-Protection "1; mode=block";
}
server {
        listen 80;
        server_name $DOMAIN; # YOUR URLS
        return 301 https://$DOMAIN\$request_uri;
}
server {
    listen 80;
    server_name $SAUTEED_ONION_ADDRESS.$DOMAIN;

    location / {
        proxy_pass http://unix:/var/www/html/$DOMAIN/hushline-hosted.sock;
    }
}
EOL

# Configure Nginx with privacy-preserving logging
cat > /etc/nginx/nginx.conf << EOL
user www-data;
worker_processes auto;
pid /run/nginx.pid;
include /etc/nginx/modules-enabled/*.conf;
events {
        worker_connections 768;
        # multi_accept on;
}
http {
        ##
        # Basic Settings
        ##
        sendfile on;
        tcp_nopush on;
        types_hash_max_size 2048;
        server_tokens off;
        server_names_hash_bucket_size 128;
        # server_name_in_redirect off;
        include /etc/nginx/mime.types;
        default_type application/octet-stream;
        ##
        # SSL Settings
        ##
        ssl_protocols TLSv1 TLSv1.1 TLSv1.2 TLSv1.3; # Dropping SSLv3, ref: POODLE
        ssl_prefer_server_ciphers on;
        ##
        # Logging Settings
        ##
        # access_log /var/log/nginx/access.log;
        error_log /var/log/nginx/error.log;
        ##
        # Gzip Settings
        ##
        gzip on;
        # gzip_vary on;
        # gzip_proxied any;
        # gzip_comp_level 6;
        # gzip_buffers 16 8k;
        # gzip_http_version 1.1;
        # gzip_types text/plain text/css application/json application/javascript text/xml application/xml application/xml+rss text/javascript;
        ##
        # Virtual Host Configs
        ##
        include /etc/nginx/conf.d/*.conf;
        include /etc/nginx/sites-enabled/*;
        ##
        # Enable privacy preserving logging
        ##
        geoip_country /usr/share/GeoIP/GeoIP.dat;
        log_format privacy '0.0.0.0 - \$remote_user "\$request" \$status \$body_bytes_sent "\$http_referer"';

        access_log /var/log/nginx/access.log privacy;
}
EOL

ln -sf /etc/nginx/sites-available/"$DOMAIN".nginx /etc/nginx/sites-enabled/
nginx -t && systemctl restart nginx

if [ -e "/etc/nginx/sites-enabled/default" ]; then
    rm /etc/nginx/sites-enabled/default
fi
ln -sf /etc/nginx/sites-available/"$DOMAIN".nginx /etc/nginx/sites-enabled/
if nginx -t; then
    systemctl restart nginx
else
    error_exit
fi

cd /var/www/html || exit
git clone "$GIT"
REPO_NAME=$(basename "$GIT" .git)
mv "$REPO_NAME" "$DOMAIN"

SERVER_IP=$(curl -s ifconfig.me)
WIDTH=$(tput cols)
whiptail --msgbox --title "Instructions" "\nPlease ensure that your DNS records are correctly set up before proceeding:\n\nAdd an A record with the name: @ and content: $SERVER_IP\n* Add a CNAME record with the name $SAUTEED_ONION_ADDRESS.$DOMAIN and content: $DOMAIN\n* Add a CAA record with the name: @ and content: 0 issue \"letsencrypt.org\"\n" 14 "$WIDTH"
# Request the certificates
echo "⏲️  Waiting 30 seconds for DNS to update..."
sleep 30
certbot --nginx -d "$DOMAIN","$SAUTEED_ONION_ADDRESS"."$DOMAIN" --agree-tos --non-interactive --no-eff-email --email "${EMAIL}"

echo "Configuring automatic renewing certificates..."
# Set up cron job to renew SSL certificate
(crontab -l 2>/dev/null; echo "30 2 * * 1 /usr/bin/certbot renew --quiet") | crontab -
echo "✅ Automatic HTTPS certificates configured."

# Enable IPv6 in Nginx configuration
NGINX_CONF="/etc/nginx/sites-available/$DOMAIN.nginx"
sed -i '/listen 80;/a \    listen [::]:80;' "$NGINX_CONF"
sed -i '/listen 443 ssl;/a \    listen [::]:443 ssl;' "$NGINX_CONF"
echo "✅ IPv6 configuration appended to Nginx configuration file."

# Append OCSP Stapling configuration for SSL
sed -i "/listen \[::\]:443 ssl;/a \    ssl_stapling on;\n    ssl_stapling_verify on;\n    ssl_trusted_certificate /etc/letsencrypt/live/$DOMAIN/chain.pem;\n    resolver 9.9.9.9 1.1.1.1 valid=300s;\n    resolver_timeout 5s;\n    ssl_session_cache shared:SSL:10m;" "$NGINX_CONF"
echo "✅ OCSP Stapling, SSL Session, and Resolver Timeout added."

# Test the Nginx configuration and reload if successful
nginx -t && systemctl reload nginx || echo "Error: Nginx configuration test failed, please check the configuration."

####################################
####################################

cd "$DOMAIN" || exit

# Download hello@scidsg.org key referenced in the security.txt file
wget https://keys.openpgp.org/vks/v1/by-fingerprint/1B539E29F407E9E8896035DF8F4E83FB1B785F8E > public.asc

mkdir -p .well-known

# Configure Nginx with privacy-preserving logging
cat > /var/www/html/"$DOMAIN"/.well-known/security.txt << EOL
Contact: mailto:security@scidsg.org
Expires: 2025-01-01T00:00:00Z
Encryption: https://$DOMAIN/public.asc
Acknowledgments: https://github.com/scidsg/hushline/blob/main/ACKNOWLEDGMENTS.md
Policy: https://github.com/scidsg/hushline/blob/main/SECURITY.md
Canonical: https://$DOMAIN/.well-known/security.txt
EOL

mkdir -p ~/.gnupg
chmod 700 ~/.gnupg

# install dependencies
pip install python-poetry
poetry install

SECRET_KEY=$(python3 -c 'import os; print(os.urandom(64).hex())')
ENCRYPTION_KEY=$(python3 -c 'from cryptography.fernet import Fernet; print(Fernet.generate_key().decode())')

# Store in .env file more efficiently
{
echo "ENCRYPTION_KEY=$ENCRYPTION_KEY"
echo "DB_NAME=$DB_NAME"
echo "DB_USER=$DB_USER"
echo "DB_PASS=$DB_PASS"
echo "SECRET_KEY=$SECRET_KEY"
<<<<<<< HEAD
echo "HUSHLINE_DEBUG_OPTS=0"
=======
>>>>>>> 4f4721f8
} > .env

# Ask the user if registration should require codes and directly update the .env file
if whiptail --title "Require Registration Codes" --yesno "Do you want to require registration codes for new users?" 8 78; then
    echo "Requiring registration codes for new users..."
    echo "REGISTRATION_CODES_REQUIRED=True" >> .env
else
    echo "Not requiring registration codes for new users..."
    echo "REGISTRATION_CODES_REQUIRED=False" >> .env
fi

# Only allow the file owner to read and write the .env file
chmod 600 .env

# Start Redis
sudo systemctl enable redis-server
sudo systemctl start redis-server

# Start MariaDB
systemctl start mariadb

# Secure MariaDB Installation
mysql_secure_installation

# Create an override file for MariaDB to restart on failure
echo "Creating MariaDB service override..."
mkdir -p /etc/systemd/system/mariadb.service.d
echo -e "[Service]\nRestart=on-failure\nRestartSec=5s" | tee /etc/systemd/system/mariadb.service.d/override.conf

# Reload the systemd daemon and restart MariaDB to apply changes
systemctl daemon-reload
systemctl restart mariadb

sudo mkdir -p /etc/mariadb/ssl

sudo cp /etc/letsencrypt/live/"$DOMAIN"/fullchain.pem /etc/mariadb/ssl/
sudo cp /etc/letsencrypt/live/"$DOMAIN"/privkey.pem /etc/mariadb/ssl/

sudo chown mysql:mysql /etc/mariadb/ssl/fullchain.pem /etc/mariadb/ssl/privkey.pem
sudo chmod 400 /etc/mariadb/ssl/fullchain.pem /etc/mariadb/ssl/privkey.pem

# MariaDB configuration file path
MY_CNF="/etc/mysql/my.cnf"

# Append SSL configuration to the MariaDB configuration file
echo "ssl_cert=/etc/mariadb/ssl/fullchain.pem" | sudo tee -a $MY_CNF > /dev/null
echo "ssl_key=/etc/mariadb/ssl/privkey.pem" | sudo tee -a $MY_CNF > /dev/null

# Restart MariaDB to apply the new configuration
sudo systemctl restart mariadb

echo "✅ SSL configuration has been added to MariaDB."

# Check if the database exists, create if not
if ! mysql -sse "SELECT EXISTS(SELECT 1 FROM information_schema.schemata WHERE schema_name = '$DB_NAME')" | grep -q 1; then
    mysql -e "CREATE DATABASE $DB_NAME;"
fi

# Check if the user exists and create it if it doesn't
if ! mysql -sse "SELECT EXISTS(SELECT 1 FROM mysql.user WHERE user = '$DB_USER' AND host = 'localhost')" | grep -q 1; then
    mysql -e "CREATE USER '$DB_USER'@'localhost' IDENTIFIED BY '$DB_PASS';"
    mysql -e "GRANT ALL PRIVILEGES ON $DB_NAME.* TO '$DB_USER'@'localhost';"
    mysql -e "FLUSH PRIVILEGES;"
fi

# Verify Database Connection and Initialize DB
echo "Verifying database connection and initializing database..."
if ! poetry run flask db-extras init-db; then
    echo "Database initialization failed. Please check your settings."
    exit 1
else
    echo "✅ Database initialized successfully."
fi

cp assets/50-server.conf /etc/mysql/mariadb.conf.d/
mysql -u root -p"$DB_PASS" -e "REVOKE FILE ON *.* FROM '$DB_USER'@'localhost'; FLUSH PRIVILEGES;"

# Define the working directory
WORKING_DIR=$(pwd)

# Create a systemd service file for the Flask app
SERVICE_FILE=/etc/systemd/system/hushline-hosted.service
cat <<EOF | tee $SERVICE_FILE
[Unit]
Description=Gunicorn instance to serve the Hushline Flask app
After=network.target

[Service]
User=$USER
Group=www-data
WorkingDirectory=$WORKING_DIR
ExecStart=$WORKING_DIR/venv/bin/gunicorn --workers 2 --bind unix:$WORKING_DIR/hushline-hosted.sock -m 007 --timeout 120 hushline:create_app

[Install]
WantedBy=multi-user.target
EOF

# Create an override file for the Hushline service to restart on failure
echo "Creating Hushline service override..."
mkdir -p /etc/systemd/system/hushline-hosted.service.d
echo -e "[Service]\nRestart=on-failure\nRestartSec=5s" | tee /etc/systemd/system/hushline-hosted.service.d/override.conf

# Start and enable the Flask app service
systemctl daemon-reload
systemctl start hushline-hosted
systemctl enable hushline-hosted
systemctl restart hushline-hosted

# Restart Nginx to apply changes
systemctl restart nginx

# Start and enable Nginx
systemctl enable nginx

# Enable the "security" and "updates" repositories
echo "Configuring unattended-upgrades..."
cp assets/50unattended-upgrades /etc/apt/apt.conf.d
cp assets/20auto-upgrades /etc/apt/apt.conf.d

systemctl restart unattended-upgrades

echo "✅ Automatic updates have been installed and configured."

# Configure Fail2Ban

echo "Configuring fail2ban..."

systemctl start fail2ban
systemctl enable fail2ban
cp /etc/fail2ban/jail.{conf,local}

# Configure fail2ban
cp assets/jail.local /etc/fail2ban

systemctl restart fail2ban

echo "✅ Fail2Ban configuration complete."

# Configure UFW (Uncomplicated Firewall)

echo "Configuring UFW..."

# Default rules
ufw default deny incoming
ufw default allow outgoing
ufw allow 80/tcp
ufw allow 443/tcp

# Allow SSH (modify as per your requirements)
ufw allow ssh
ufw limit ssh/tcp

# Enable UFW non-interactively
echo "y" | ufw enable

echo "✅ UFW configuration complete."

# Remove unused packages
apt -y autoremove

poetry run ./generate_invite_codes.py

# Update Tor permissions
# Create a systemd override directory for the Tor service
mkdir -p /etc/systemd/system/tor@default.service.d

# Create an override file with an ExecStartPost command and restart on failure for the Tor service
cat <<EOT > /etc/systemd/system/tor@default.service.d/override.conf
[Service]
Restart=on-failure
RestartSec=5s
ExecStartPost=/bin/sh -c 'until [ -S /var/www/html/$DOMAIN/hushline-hosted.sock ]; do sleep 1; done; chown debian-tor:www-data /var/www/html/$DOMAIN/hushline-hosted.sock'
EOT

# Reload the systemd daemon to apply the override
systemctl daemon-reload


echo "
✅ Hush Line installation complete! Access your site at these addresses:
                                               
https://$DOMAIN
https://$SAUTEED_ONION_ADDRESS.$DOMAIN;
http://$ONION_ADDRESS
"

echo "⏲️ Rebooting in 10 seconds..."
sleep 10
reboot<|MERGE_RESOLUTION|>--- conflicted
+++ resolved
@@ -276,10 +276,7 @@
 echo "DB_USER=$DB_USER"
 echo "DB_PASS=$DB_PASS"
 echo "SECRET_KEY=$SECRET_KEY"
-<<<<<<< HEAD
 echo "HUSHLINE_DEBUG_OPTS=0"
-=======
->>>>>>> 4f4721f8
 } > .env
 
 # Ask the user if registration should require codes and directly update the .env file
