--- conflicted
+++ resolved
@@ -14,15 +14,10 @@
 from sqlalchemy.exc import OperationalError
 from sqlalchemy.orm import Session, sessionmaker
 
-<<<<<<< HEAD
-from hushline import create_app, db
-from hushline.model import Tier
-=======
 from hushline import create_app
 from hushline.crypto import _SCRYPT_PARAMS
 from hushline.db import db
-from hushline.model import User, Username
->>>>>>> 935551f8
+from hushline.model import Tier, User, Username
 
 CONN_FMT_STR = "postgresql+psycopg://hushline:hushline@postgres:5432/{database}"
 TEMPLATE_DB_NAME = "app_db_template"
