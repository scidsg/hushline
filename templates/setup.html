--- conflicted
+++ resolved
@@ -26,11 +26,7 @@
         </div>
     </header>
     <p>👋 Hush Line requires an SMTP-enabled email account - Gmail or Riseup, for example - and a PGP key that's been uploaded to a public keyserver.</p>
-<<<<<<< HEAD
-    <p>Not sure what to do? That's okay, <a href="https://scidsg.github.io/hushline-docs/book/intro.html" target="_blank" rel="noopener noreferrer">you can find a comprehensive installation guide here</a>.</p>
-=======
     <p>Not sure what to do? That's okay, <a href="https://scidsg.github.io/hushline-docs/book/intro.html" target="_blank" rel="noopener noreferrer">we'll walk you through everything you need to know right here.</a>.</p>
->>>>>>> 217f4ee2
     <form class="setup-form" action="/setup" method="post">
         <label for="email">Email</label>
         <input type="email" name="email" required>
