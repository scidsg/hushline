--- conflicted
+++ resolved
@@ -669,13 +669,12 @@
     background-image: url("../img/app/icon-verified-dm.png");
   }
 
-<<<<<<< HEAD
   .plan {
     border: var(--border-dark);
-=======
+  }
+
   .icon.chevron {
     background-image: url("../img/app/icon-chevron-dm.png");
->>>>>>> f31d5d3a
   }
 }
 
@@ -2197,7 +2196,6 @@
   .extra-field {
     width: 100%;
   }
-<<<<<<< HEAD
 
   #plan-wrapper {
     flex-direction: column;
@@ -2210,7 +2208,6 @@
     align-items: start;
     gap: 0.75rem;
   }
-=======
 }
 
 .alias-list {
@@ -2281,5 +2278,4 @@
 
 .drill-in .checkbox-group {
   margin-bottom: 0;
->>>>>>> f31d5d3a
 }