--- conflicted
+++ resolved
@@ -25,19 +25,11 @@
             </button>
         </li>
         {% if user.is_admin %}
-<<<<<<< HEAD
             <li role="presentation">
                 <button type="button" class="tab admin-only" data-tab="admin" role="tab" aria-selected="false" aria-controls="advanced" id="admin-tab"></button>
                     Admin
                 </button>
             </li>
-=======
-        <li>
-            <button type="button" class="tab admin-only" data-tab="admin">
-                Admin
-            </button>
-        </li>
->>>>>>> fdad178d
         {% endif %}
     </ul>
 </div>
@@ -52,7 +44,7 @@
 
         <h3>Update Display Name</h3>
         {% if user.is_verified %}
-        <p>⚠️ Changing your display name will result in losing your verification status.</p>
+            <p>⚠️ Changing your display name will result in losing your verification status.</p>
         {% endif %}
         <form method="POST" action="{{ url_for('settings.index') }}">
             {{ display_name_form.hidden_tag() }}
@@ -187,7 +179,6 @@
     </div>
 
     {% if user.is_admin %}
-<<<<<<< HEAD
         <div id="admin" class="tab-content admin-only" role="tabpanel" aria-labelledby="admin-tab" hidden>
             <div class="admin-highlights">
                 <div class="metric">
@@ -204,44 +195,26 @@
                     <p>{{ pgp_key_count }}</p>
                     <p>{{ pgp_key_percentage | round(2) }}%</p>
                 </div>
-=======
-    <div id="admin" class="tab-content admin-only">
-        <div class="admin-highlights">
-            <div class="metric">
-                <p>Users</p>
-                <p>{{ user_count }}</p>
-            </div>
-            <div class="metric">
-                <p>2FA Enabled</p>
-                <p>{{ two_fa_count }}</p>
-                <p>{{ two_fa_percentage | round(2) }}%</p>
-            </div>
-            <div class="metric">
-                <p>PGP Enabled</p>
-                <p>{{ pgp_key_count }}</p>
-                <p>{{ pgp_key_percentage | round(2) }}%</p>
->>>>>>> fdad178d
-            </div>
-        </div>
-        <h3>All Users</h3>
-        {% if all_users %}
-        {% for user in all_users %}
-        <div class="user">
-            <h4>{{ user.primary_username }}</h4>
-            <p class="meta">Display Name: {{ user.display_name or 'No display name' }}</p>
-            <p class="meta">Verified: {{ "✅ Yes" if user.is_verified else "👎 No" }}</p>
-            <p class="meta">Admin: {{ "✅ Yes" if user.is_admin else "👎 No" }}</p>
-            <div class="tableActions">
-                <form action="{{ url_for('admin.toggle_verified', user_id=user.id) }}" method="POST">
-                    <button type="submit">Toggle Verified</button>
-                </form>
-                <form action="{{ url_for('admin.toggle_admin', user_id=user.id) }}" method="POST">
-                    <button type="submit">Toggle Admin</button>
-                </form>
-            </div>
-        </div>
-        {% endfor %}
-        {% else %}
+            </div>
+            <h3>All Users</h3>
+            {% if all_users %}
+            {% for user in all_users %}
+            <div class="user">
+                <h4>{{ user.primary_username }}</h4>
+                <p class="meta">Display Name: {{ user.display_name or 'No display name' }}</p>
+                <p class="meta">Verified: {{ "✅ Yes" if user.is_verified else "👎 No" }}</p>
+                <p class="meta">Admin: {{ "✅ Yes" if user.is_admin else "👎 No" }}</p>
+                <div class="tableActions">
+                    <form action="{{ url_for('admin.toggle_verified', user_id=user.id) }}" method="POST">
+                        <button type="submit">Toggle Verified</button>
+                    </form>
+                    <form action="{{ url_for('admin.toggle_admin', user_id=user.id) }}" method="POST">
+                        <button type="submit">Toggle Admin</button>
+                    </form>
+                </div>
+            </div>
+            {% endfor %}
+            {% else %}
         <p>No users found.</p>
         {% endif %}
     </div>
