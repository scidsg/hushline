--- conflicted
+++ resolved
@@ -3,14 +3,8 @@
 from datetime import timedelta
 from typing import Any
 
-<<<<<<< HEAD
 from flask import Flask, flash, redirect, session, url_for
-from flask_migrate import Migrate, upgrade
-=======
-from flask import Flask, flash, redirect, render_template, session, url_for
-from flask_limiter import RateLimitExceeded
 from flask_migrate import Migrate
->>>>>>> 2dcd4a8a
 from werkzeug.wrappers.response import Response
 
 from . import admin, routes, settings
