import getpass
import logging
import os
import warnings
from base64 import urlsafe_b64decode
from datetime import timedelta
from secrets import token_bytes
from typing import Any

from flask import Flask, flash, redirect, request, session, url_for
from flask_migrate import Migrate
from werkzeug.wrappers.response import Response

from . import admin, routes, settings
from .crypto import SecretsManager
from .db import db
<<<<<<< HEAD
from .model import InfrastructureAdmin, User


def _summon_db_secret(*, name: str, length: int = 32) -> bytearray:
    if (entry := InfrastructureAdmin.query.get(name)) is None:
        secret = bytearray(token_bytes(length))
        db.session.add(InfrastructureAdmin(name=name, value=secret))
        db.session.commit()
    else:
        secret = entry.value
        if len(secret) != length:
            warnings.warn("The secret's length doesn't match its declaration.", stacklevel=2)

    return secret


def _interactive_encryption_seed(app: Flask) -> None:
    app.config["VAULT"] = SecretsManager(
        admin_secret=bytearray(getpass.getpass("admin secret: "), encoding="utf-8"),
        salt=_summon_db_secret(name=InfrastructureAdmin._APP_ADMIN_SECRET_SALT_NAME),
    )


def _environment_encryption_seed(app: Flask) -> None:
    admin_secret = bytearray(urlsafe_b64decode(os.environ.get("ADMIN_SECRET", "")))
    if not admin_secret:
        raise ValueError("Admin secret not found. Please check your .env file.")

    app.config["VAULT"] = SecretsManager(
        admin_secret=admin_secret,
        salt=_summon_db_secret(name=InfrastructureAdmin._APP_ADMIN_SECRET_SALT_NAME),
    )
=======
from .model import User
from .version import __version__
>>>>>>> f6b9d8c6


def create_app() -> Flask:
    app = Flask(__name__)

    # Configure logging
    app.logger.setLevel(logging.DEBUG)

<<<<<<< HEAD
=======
    app.config["VERSION"] = __version__
    app.config["SECRET_KEY"] = os.environ.get("SECRET_KEY")
    app.config["ENCRYPTION_KEY"] = os.getenv("ENCRYPTION_KEY")
>>>>>>> f6b9d8c6
    app.config["SQLALCHEMY_DATABASE_URI"] = os.environ.get("SQLALCHEMY_DATABASE_URI")
    # if it's a Postgres URI, replace the scheme with `postgresql+psycopg`
    # because we're using the psycopg driver
    if app.config["SQLALCHEMY_DATABASE_URI"].startswith("postgresql://"):
        app.config["SQLALCHEMY_DATABASE_URI"] = app.config["SQLALCHEMY_DATABASE_URI"].replace(
            "postgresql://", "postgresql+psycopg://", 1
        )
    app.config["SQLALCHEMY_TRACK_MODIFICATIONS"] = False
    app.config["SESSION_COOKIE_NAME"] = os.environ.get("SESSION_COOKIE_NAME", "__HOST-session")
    app.config["SESSION_COOKIE_SECURE"] = True
    app.config["SESSION_COOKIE_HTTPONLY"] = True
    app.config["SESSION_COOKIE_SAMESITE"] = "Lax"
    app.config["PERMANENT_SESSION_LIFETIME"] = timedelta(minutes=30)
    app.config["ONION_HOSTNAME"] = os.environ.get("ONION_HOSTNAME", None)
    app.config["IS_PERSONAL_SERVER"] = os.environ.get("IS_PERSONAL_SERVER", False)

    # Run migrations
    db.init_app(app)
    Migrate(app, db)

    with app.app_context():
        db.create_all()

        match os.environ.get("ADMIN_INPUT_SOURCE", "environment").strip().lower():
            case "interactive":
                _interactive_encryption_seed(app)
            case "environment":
                _environment_encryption_seed(app)
            case ADMIN_INPUT_SOURCE:
                raise ValueError(f"{ADMIN_INPUT_SOURCE=} is an unsupported input source.")

        app.config["SECRET_KEY"] = _summon_db_secret(
            name=InfrastructureAdmin._FLASK_COOKIE_SECRET_KEY_NAME
        ).hex()

    routes.init_app(app)
    for module in [admin, settings]:
        app.register_blueprint(module.create_blueprint())

    @app.errorhandler(404)
    def page_not_found(e: Exception) -> Response:
        flash("⛓️‍💥 That page doesn't exist.", "warning")
        return redirect(url_for("index"))

    @app.context_processor
    def inject_user() -> dict[str, Any]:
        if "user_id" in session:
            user = User.query.get(session["user_id"])
            return {"user": user}
        return {}

    # Add Onion-Location header to all responses
    if app.config["ONION_HOSTNAME"]:

        @app.after_request
        def add_onion_location_header(response: Response) -> Response:
            response.headers["Onion-Location"] = (
                f"http://{app.config['ONION_HOSTNAME']}{request.path}"
            )
            return response

    return app<|MERGE_RESOLUTION|>--- conflicted
+++ resolved
@@ -14,8 +14,8 @@
 from . import admin, routes, settings
 from .crypto import SecretsManager
 from .db import db
-<<<<<<< HEAD
 from .model import InfrastructureAdmin, User
+from .version import __version__
 
 
 def _summon_db_secret(*, name: str, length: int = 32) -> bytearray:
@@ -47,10 +47,6 @@
         admin_secret=admin_secret,
         salt=_summon_db_secret(name=InfrastructureAdmin._APP_ADMIN_SECRET_SALT_NAME),
     )
-=======
-from .model import User
-from .version import __version__
->>>>>>> f6b9d8c6
 
 
 def create_app() -> Flask:
@@ -59,12 +55,7 @@
     # Configure logging
     app.logger.setLevel(logging.DEBUG)
 
-<<<<<<< HEAD
-=======
     app.config["VERSION"] = __version__
-    app.config["SECRET_KEY"] = os.environ.get("SECRET_KEY")
-    app.config["ENCRYPTION_KEY"] = os.getenv("ENCRYPTION_KEY")
->>>>>>> f6b9d8c6
     app.config["SQLALCHEMY_DATABASE_URI"] = os.environ.get("SQLALCHEMY_DATABASE_URI")
     # if it's a Postgres URI, replace the scheme with `postgresql+psycopg`
     # because we're using the psycopg driver
