import re
from typing import Any, Optional

from flask import current_app
from flask_wtf import FlaskForm
from flask_wtf.file import FileAllowed, FileField, FileSize
from wtforms import (
    BooleanField,
    FormField,
    HiddenField,
    IntegerField,
    PasswordField,
    SelectField,
    StringField,
    SubmitField,
    TextAreaField,
)
<<<<<<< HEAD
from wtforms.validators import (
    URL,
    DataRequired,
    Email,
    Length,
)
=======
from wtforms.validators import AnyOf, DataRequired, Email, Length
>>>>>>> b805519b
from wtforms.validators import Optional as OptionalField

from ..forms import Button, CanonicalHTML, ComplexPassword, HexColor
from ..model import MessageStatus, SMTPEncryption


class ChangePasswordForm(FlaskForm):
    old_password = PasswordField("Old Password", validators=[DataRequired()])
    new_password = PasswordField(
        "New Password",
        validators=[
            DataRequired(),
            Length(min=18, max=128),
            ComplexPassword(),
        ],
    )
    submit = SubmitField("Change Password", name="change_password", widget=Button())


class ChangeUsernameForm(FlaskForm):
    new_username = StringField("Username", validators=[DataRequired(), Length(min=4, max=25)])
    submit = SubmitField("Change Username", name="update_display_name", widget=Button())


class SMTPSettingsForm(FlaskForm):
    class Meta:
        csrf = False

    smtp_server = StringField("SMTP Server", validators=[OptionalField(), Length(max=255)])
    smtp_port = IntegerField("SMTP Port", validators=[OptionalField()])
    smtp_username = StringField("SMTP Username", validators=[OptionalField(), Length(max=255)])
    smtp_password = PasswordField("SMTP Password", validators=[OptionalField(), Length(max=255)])
    smtp_encryption = SelectField(
        "SMTP Encryption Protocol", choices=[proto.value for proto in SMTPEncryption]
    )
    smtp_sender = StringField("SMTP Sender Address", validators=[Length(max=255)])


class EmailForwardingForm(FlaskForm):
    forwarding_enabled = BooleanField("Enable Forwarding", validators=[OptionalField()])
    email_address = StringField("Email Address", validators=[OptionalField(), Length(max=255)])
    custom_smtp_settings = BooleanField("Custom SMTP Settings", validators=[OptionalField()])
    smtp_settings = FormField(SMTPSettingsForm)
    submit = SubmitField("Update Email Forwarding", name="update_email_forwarding", widget=Button())

    def validate(self, extra_validators: list | None = None) -> bool:
        if not FlaskForm.validate(self, extra_validators):
            return False

        rv = True
        if self.forwarding_enabled.data:
            if not self.email_address.data:
                self.email_address.errors.append(
                    "Email address must be specified when forwarding is enabled."
                )
                rv = False
            if self.custom_smtp_settings.data or not current_app.config.get(
                "NOTIFICATIONS_ADDRESS"
            ):
                smtp_fields = [
                    self.smtp_settings.smtp_sender,
                    self.smtp_settings.smtp_username,
                    self.smtp_settings.smtp_server,
                    self.smtp_settings.smtp_port,
                ]
                unset_smtp_fields = [field for field in smtp_fields if not field.data]

                def remove_tags(text: str) -> str:
                    return re.sub("<[^<]+?>", "", text)

                for field in unset_smtp_fields:
                    field.errors.append(
                        f"{remove_tags(field.label())} is"
                        " required if custom SMTP settings are enabled."
                    )
                    rv = False
        return rv


class PGPProtonForm(FlaskForm):
    email = StringField(
        "",
        validators=[DataRequired(), Email()],
        render_kw={
            "placeholder": "Search Proton email...",
            "id": "proton_email",
            "required": True,
        },
    )


class PGPKeyForm(FlaskForm):
    pgp_key = TextAreaField("Or, Add Your Public PGP Key Manually", validators=[Length(max=100000)])
    submit = SubmitField("Update PGP Key", name="update_pgp_key", widget=Button())


class DisplayNameForm(FlaskForm):
    display_name = StringField("Display Name", validators=[OptionalField(), Length(max=100)])
    submit = SubmitField("Update Display Name", name="update_display_name", widget=Button())


class NewAliasForm(FlaskForm):
    username = StringField("Alias Username", validators=[DataRequired(), Length(min=4, max=25)])
    submit = SubmitField("Add Alias", name="new_alias", widget=Button())


class DirectoryVisibilityForm(FlaskForm):
    show_in_directory = BooleanField("Show on public directory")
    submit = SubmitField("Update Visibilty", name="update_directory_visibility", widget=Button())


def strip_whitespace(value: Optional[Any]) -> Optional[str]:
    if value is not None and hasattr(value, "strip"):
        return value.strip()
    return value


class ProfileForm(FlaskForm):
    bio = TextAreaField("Bio", filters=[strip_whitespace], validators=[Length(max=250)])
    extra_field_label1 = StringField(
        "Label",
        filters=[strip_whitespace],
        validators=[OptionalField(), Length(max=50)],
    )
    extra_field_value1 = StringField(
        "Content",
        filters=[strip_whitespace],
        validators=[OptionalField(), Length(max=4096)],
    )
    extra_field_label2 = StringField(
        "Label",
        filters=[strip_whitespace],
        validators=[OptionalField(), Length(max=50)],
    )
    extra_field_value2 = StringField(
        "Content",
        filters=[strip_whitespace],
        validators=[OptionalField(), Length(max=4096)],
    )
    extra_field_label3 = StringField(
        "Label",
        filters=[strip_whitespace],
        validators=[OptionalField(), Length(max=50)],
    )
    extra_field_value3 = StringField(
        "Content",
        filters=[strip_whitespace],
        validators=[OptionalField(), Length(max=4096)],
    )
    extra_field_label4 = StringField(
        "Label",
        filters=[strip_whitespace],
        validators=[OptionalField(), Length(max=50)],
    )
    extra_field_value4 = StringField(
        "Content",
        filters=[strip_whitespace],
        validators=[OptionalField(), Length(max=4096)],
    )
    submit = SubmitField("Update Bio", name="update_bio", widget=Button())


class UpdateBrandPrimaryColorForm(FlaskForm):
    brand_primary_hex_color = StringField("Choose Color", validators=[DataRequired(), HexColor()])
    submit = SubmitField("Update Color", name="update_color", widget=Button())


class UpdateBrandAppNameForm(FlaskForm):
    brand_app_name = StringField(
        "App Name", validators=[CanonicalHTML(), DataRequired(), Length(min=2, max=30)]
    )
    submit = SubmitField("Update Name", name="update_name", widget=Button())


class UpdateBrandLogoForm(FlaskForm):
    logo = FileField(
        "Logo (.png only)",
        validators=[
            # NOTE: not present because the same form w/ 2 submit buttons is used for deletions
            # FileRequired()
            FileAllowed(["png"], "Only PNG files are allowed"),
            FileSize(256 * 1000),  # 256 KB
        ],
    )
    submit = SubmitField("Update Logo", name="update_logo", widget=Button())


class DeleteBrandLogoForm(FlaskForm):
    submit = SubmitField("Delete Logo", name="submit_logo", widget=Button())


<<<<<<< HEAD
class UserGuidanceForm(FlaskForm):
    show_user_guidance = BooleanField("Show user guidance")
    submit = SubmitField("Update User Guidance", name="update_user_guidance", widget=Button())


class UserGuidanceEmergencyExitForm(FlaskForm):
    exit_button_text = StringField(
        "Exit Button Text", validators=[DataRequired(), Length(min=1, max=50)]
    )
    exit_button_link = StringField(
        "Exit Button Link", validators=[DataRequired(), Length(min=1, max=2000), URL()]
    )
    submit = SubmitField("Update Exit Button", name="update_exit_button", widget=Button())


class UserGuidancePromptContentForm(FlaskForm):
    heading_text = StringField("Prompt Heading", validators=[Length(min=0, max=50)])
    prompt_text = TextAreaField("Prompt Text", validators=[Length(min=0, max=1024)])
    submit = SubmitField("Update", name="update_prompt", widget=Button())
    delete_submit = SubmitField("Delete This Prompt", name="delete_prompt", widget=Button())


class UserGuidanceAddPromptForm(FlaskForm):
    submit = SubmitField("Add New Prompt", name="add_prompt", widget=Button())
=======
class SetMessageStatusTextForm(FlaskForm):
    markdown = TextAreaField("Reply Text (markdown)", validators=[OptionalField()])
    # WTForms errors on SelectField(..., widget=HiddenInput()), so we have this instead
    status = HiddenField(validators=[DataRequired(), AnyOf([x.value for x in MessageStatus])])
    submit = SubmitField("Update Reply Text", widget=Button())
>>>>>>> b805519b
<|MERGE_RESOLUTION|>--- conflicted
+++ resolved
@@ -15,16 +15,13 @@
     SubmitField,
     TextAreaField,
 )
-<<<<<<< HEAD
 from wtforms.validators import (
     URL,
+    AnyOf,
     DataRequired,
     Email,
     Length,
 )
-=======
-from wtforms.validators import AnyOf, DataRequired, Email, Length
->>>>>>> b805519b
 from wtforms.validators import Optional as OptionalField
 
 from ..forms import Button, CanonicalHTML, ComplexPassword, HexColor
@@ -216,7 +213,6 @@
     submit = SubmitField("Delete Logo", name="submit_logo", widget=Button())
 
 
-<<<<<<< HEAD
 class UserGuidanceForm(FlaskForm):
     show_user_guidance = BooleanField("Show user guidance")
     submit = SubmitField("Update User Guidance", name="update_user_guidance", widget=Button())
@@ -241,10 +237,10 @@
 
 class UserGuidanceAddPromptForm(FlaskForm):
     submit = SubmitField("Add New Prompt", name="add_prompt", widget=Button())
-=======
+
+
 class SetMessageStatusTextForm(FlaskForm):
     markdown = TextAreaField("Reply Text (markdown)", validators=[OptionalField()])
     # WTForms errors on SelectField(..., widget=HiddenInput()), so we have this instead
     status = HiddenField(validators=[DataRequired(), AnyOf([x.value for x in MessageStatus])])
-    submit = SubmitField("Update Reply Text", widget=Button())
->>>>>>> b805519b
+    submit = SubmitField("Update Reply Text", widget=Button())