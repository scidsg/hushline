--- conflicted
+++ resolved
@@ -2,11 +2,7 @@
 import secrets
 from dataclasses import dataclass
 from datetime import datetime, timedelta, timezone
-<<<<<<< HEAD
-from typing import TYPE_CHECKING, Optional, Self, Set
-=======
-from typing import TYPE_CHECKING, Any, Generator, Optional, Sequence
->>>>>>> 5b6322b7
+from typing import TYPE_CHECKING, Any, Generator, Optional, Self, Sequence
 
 from flask_sqlalchemy.model import Model
 from passlib.hash import scrypt
@@ -32,7 +28,6 @@
         return cls.StartTLS
 
 
-<<<<<<< HEAD
 class HostOrganization(Model):
     __tablename__ = "host_organization"
 
@@ -55,9 +50,6 @@
         self.id = primary_key if isinstance(primary_key, int) else self._DEFAULT_PRIMARY_KEY
 
 
-class User(Model):
-    __tablename__ = "users"
-=======
 @dataclass(frozen=True, repr=False, eq=False)
 class ExtraField:
     label: Optional[str]
@@ -73,7 +65,6 @@
     """
 
     __tablename__ = "usernames"
->>>>>>> 5b6322b7
 
     id: Mapped[int] = mapped_column(primary_key=True)
     user_id: Mapped[int] = mapped_column(db.ForeignKey("users.id"))
