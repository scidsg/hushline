--- conflicted
+++ resolved
@@ -17,16 +17,6 @@
 
 .PHONY: lint
 lint: ## Lint the code
-<<<<<<< HEAD
-	ruff format --check && \
-	ruff check && \
-	mypy .
-
-.PHONY: fix
-fix: ## Format the code
-	ruff format && \
-	ruff check --fix
-=======
 	poetry run ruff format --check && \
 	poetry run ruff check && \
 	poetry run mypy .
@@ -35,7 +25,6 @@
 fix: ## Format the code
 	poetry run ruff format && \
 	poetry run ruff check --fix
->>>>>>> f6b9d8c6
 
 .PHONY: migrate
 migrate: ## Apply migrations
