---
name: Run Tests

on:
  push:
<<<<<<< HEAD
    paths-ignore:
      - .github/**
=======
    branches:
      - main
  pull_request:
    branches:
      - main
>>>>>>> 25956e85

jobs:
 run-lint-and-tests:
    runs-on: ubuntu-latest
    steps:
      - uses: actions/setup-python@v4
        with:
          python-version: '3.12'

      - uses: actions/checkout@v4

      - name: Install Poetry
        run: pip install poetry

      - name: Cache Python dependencies
        uses: actions/cache@v3
        with:
          key: ${{ runner.os }}-poetry-${{ hashFiles('poetry.lock') }}
          restore-keys: |
            ${{ runner.os }}-poetry-${{ hashFiles('poetry.lock') }}
            ${{ runner.os }}-poetry-
          path: |
            ~/.cache/pypoetry

      - name: Install Python dependencies
        run: poetry install

      - name: Lint
        run: poetry run make lint

      - name: Test
        run: poetry run make test<|MERGE_RESOLUTION|>--- conflicted
+++ resolved
@@ -3,16 +3,14 @@
 
 on:
   push:
-<<<<<<< HEAD
-    paths-ignore:
-      - .github/**
-=======
-    branches:
-      - main
-  pull_request:
-    branches:
-      - main
->>>>>>> 25956e85
+# These following lines will be uncommented when there are
+# no more changes expected / needed on this PR branch.
+#
+#    branches:
+#      - main
+#  pull_request:
+#    branches:
+#      - main
 
 jobs:
  run-lint-and-tests:
