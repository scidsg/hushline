---
name: Run Tests

on:
  push:
<<<<<<< HEAD
# These following lines will be uncommented when there are
# no more changes expected / needed on this PR branch.
#
#    branches:
#      - main
#  pull_request:
#    branches:
#      - main
=======
>>>>>>> f6b9d8c6

jobs:
 run-lint-and-tests:
    runs-on: ubuntu-latest
    steps:
      - uses: actions/setup-python@v4
        with:
          python-version: '3.12'

      - uses: actions/checkout@v4

      - name: Install Poetry
        run: pip install poetry

      - name: Cache Python dependencies
        uses: actions/cache@v3
        with:
          key: ${{ runner.os }}-poetry-${{ hashFiles('poetry.lock') }}
          restore-keys: |
            ${{ runner.os }}-poetry-${{ hashFiles('poetry.lock') }}
            ${{ runner.os }}-poetry-
          path: |
            ~/.cache/pypoetry

      - name: Install Python dependencies
        run: poetry install

      - name: Lint
        run: poetry run make lint

      - name: Test
        run: poetry run make test<|MERGE_RESOLUTION|>--- conflicted
+++ resolved
@@ -3,17 +3,6 @@
 
 on:
   push:
-<<<<<<< HEAD
-# These following lines will be uncommented when there are
-# no more changes expected / needed on this PR branch.
-#
-#    branches:
-#      - main
-#  pull_request:
-#    branches:
-#      - main
-=======
->>>>>>> f6b9d8c6
 
 jobs:
  run-lint-and-tests:
